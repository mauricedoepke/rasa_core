--- conflicted
+++ resolved
@@ -68,12 +68,9 @@
     "pydot~=1.4",
     "keras-applications==1.0.6",
     "keras-preprocessing==1.0.5",
-<<<<<<< HEAD
     "sqlalchemy~=1.2"
-=======
     "kafka-python~=1.4",
     "sklearn-crfsuite~=0.3.6",
->>>>>>> aac9f1bc
 ]
 
 extras_requires = {
