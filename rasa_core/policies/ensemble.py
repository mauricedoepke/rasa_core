from __future__ import absolute_import
from __future__ import division
from __future__ import print_function
from __future__ import unicode_literals

import io
import json
import logging
import os
import sys
from collections import defaultdict

import numpy as np
from builtins import str
import typing
from typing import Text, Optional, Any, List, Dict

import rasa_core
from rasa_core import utils, training, constants
from rasa_core.events import SlotSet, ActionExecuted, UserUttered
from rasa_core.exceptions import UnsupportedDialogueModelError
from rasa_core.featurizers import MaxHistoryTrackerFeaturizer
<<<<<<< HEAD
from rasa_core.constants import FORM_ACTION_NAME
=======
from rasa_core.policies.fallback import FallbackPolicy
from rasa_core.policies.memoization import MemoizationPolicy, AugmentedMemoizationPolicy
>>>>>>> 16ac4e3d

logger = logging.getLogger(__name__)

if typing.TYPE_CHECKING:
    from rasa_core.domain import Domain
    from rasa_core.policies.policy import Policy
    from rasa_core.trackers import DialogueStateTracker


class PolicyEnsemble(object):
    def __init__(self, policies, action_fingerprints=None):
        # type: (List[Policy], Optional[Dict]) -> None
        self.policies = policies
        self.training_trackers = None

        if action_fingerprints:
            self.action_fingerprints = action_fingerprints
        else:
            self.action_fingerprints = {}

    @staticmethod
    def _training_events_from_trackers(training_trackers):
        events_metadata = defaultdict(set)

        for t in training_trackers:
            tracker = t.init_copy()
            for event in t.events:
                tracker.update(event)
                if not isinstance(event, ActionExecuted):
                    action_name = tracker.latest_action_name
                    events_metadata[action_name].add(event)

        return events_metadata

    def train(self, training_trackers, domain, **kwargs):
        # type: (List[DialogueStateTracker], Domain, Any) -> None
        if training_trackers:
            for policy in self.policies:
                policy.train(training_trackers, domain, **kwargs)
            self.training_trackers = training_trackers
        else:
            logger.info("Skipped training, because there are no "
                        "training samples.")

    def probabilities_using_best_policy(self, tracker, domain):
        # type: (DialogueStateTracker, Domain) -> List[float]
        raise NotImplementedError

    def _max_histories(self):
        # type: () -> List[Optional[int]]
        """Return max history."""

        max_histories = []
        for p in self.policies:
            if isinstance(p.featurizer, MaxHistoryTrackerFeaturizer):
                max_histories.append(p.featurizer.max_history)
            else:
                max_histories.append(None)
        return max_histories

    @staticmethod
    def _create_action_fingerprints(training_events):
        """Fingerprint each action using the events it created during train.

        This allows us to emit warnings when the model is used
        if an action does things it hasn't done during training."""
        if not training_events:
            return None

        action_fingerprints = {}
        for k, vs in training_events.items():
            slots = list({v.key for v in vs if isinstance(v, SlotSet)})
            action_fingerprints[k] = {"slots": slots}
        return action_fingerprints

    def _persist_metadata(self, path, dump_flattened_stories=False):
        # type: (Text, bool) -> None
        """Persists the domain specification to storage."""

        # make sure the directory we persist to exists
        domain_spec_path = os.path.join(path, 'policy_metadata.json')
        training_data_path = os.path.join(path, 'stories.md')
        utils.create_dir_for_file(domain_spec_path)

        policy_names = [utils.module_path_from_instance(p)
                        for p in self.policies]

        training_events = self._training_events_from_trackers(
                self.training_trackers)

        action_fingerprints = self._create_action_fingerprints(training_events)

        metadata = {
            "action_fingerprints": action_fingerprints,
            "rasa_core": rasa_core.__version__,
            "python": ".".join([str(s) for s in sys.version_info[:3]]),
            "max_histories": self._max_histories(),
            "ensemble_name": self.__module__ + "." + self.__class__.__name__,
            "policy_names": policy_names
        }

        utils.dump_obj_as_json_to_file(domain_spec_path, metadata)

        # if there are lots of stories, saving flattened stories takes a long
        # time, so this is turned off by default
        if dump_flattened_stories:
            training.persist_data(self.training_trackers, training_data_path)

    def persist(self, path, dump_flattened_stories=False):
        # type: (Text, bool) -> None
        """Persists the policy to storage."""

        self._persist_metadata(path, dump_flattened_stories)

        for i, policy in enumerate(self.policies):
            dir_name = 'policy_{}_{}'.format(i, type(policy).__name__)
            policy_path = os.path.join(path, dir_name)
            policy.persist(policy_path)

    @classmethod
    def load_metadata(cls, path):
        metadata_path = os.path.join(path, 'policy_metadata.json')
        with io.open(os.path.abspath(metadata_path)) as f:
            metadata = json.loads(f.read())
        return metadata

    @staticmethod
    def ensure_model_compatibility(metadata, version_to_check=None):
        from packaging import version

        if version_to_check is None:
            version_to_check = constants.MINIMUM_COMPATIBLE_VERSION

        model_version = metadata.get("rasa_core", "0.0.0")
        if version.parse(model_version) < version.parse(version_to_check):
            raise UnsupportedDialogueModelError(
                    "The model version is to old to be "
                    "loaded by this Rasa Core instance. "
                    "Either retrain the model, or run with"
                    "an older version. "
                    "Model version: {} Instance version: {} "
                    "Minimal compatible version: {}"
                    "".format(model_version, rasa_core.__version__,
                              version_to_check),
                    model_version)

    @classmethod
    def load(cls, path):
        # type: (Text) -> PolicyEnsemble
        """Loads policy and domain specification from storage"""

        metadata = cls.load_metadata(path)
        cls.ensure_model_compatibility(metadata)
        policies = []
        for i, policy_name in enumerate(metadata["policy_names"]):
            policy_cls = utils.class_from_module_path(policy_name)
            dir_name = 'policy_{}_{}'.format(i, policy_cls.__name__)
            policy_path = os.path.join(path, dir_name)
            policy = policy_cls.load(policy_path)
            policies.append(policy)
        ensemble_cls = utils.class_from_module_path(
                metadata["ensemble_name"])
        fingerprints = metadata.get("action_fingerprints", {})
        ensemble = ensemble_cls(policies, fingerprints)
        return ensemble

    def continue_training(self, trackers, domain, **kwargs):
        # type: (List[DialogueStateTracker], Domain, Any) -> None

        self.training_trackers.extend(trackers)
        for p in self.policies:
            p.continue_training(self.training_trackers, domain, **kwargs)


class SimplePolicyEnsemble(PolicyEnsemble):

    def is_not_memo_policy(self, best_policy_name):
        return not (best_policy_name.endswith("_" + MemoizationPolicy.__name__)
                    or best_policy_name.endswith(
                                    "_" + AugmentedMemoizationPolicy.__name__))

    def probabilities_using_best_policy(self, tracker, domain):
        # type: (DialogueStateTracker, Domain) -> Tuple[List[float], Text]
        result = None
        max_confidence = -1
        best_policy_name = None
        for i, p in enumerate(self.policies):
            probabilities = p.predict_action_probabilities(tracker, domain)
            confidence = np.max(probabilities)
            if confidence > max_confidence:
                max_confidence = confidence
                result = probabilities
                best_policy_name = 'policy_{}_{}'.format(i, type(p).__name__)

        policy_names = [type(p).__name__ for p in self.policies]

        # Trigger the fallback policy when ActionListen is predicted after
        # a user utterance. This is done on the condition that: a fallback
        # policy is present, there was just a user message and the predicted
        # action is action_listen by a policy other than the MemoizationPolicy

        if FallbackPolicy.__name__ in policy_names:
            idx = policy_names.index(FallbackPolicy.__name__)
            fallback_policy = self.policies[idx]

            if (result.index(max_confidence) == 0 and
                    self.is_not_memo_policy(best_policy_name)
                    and isinstance(tracker.events[-1], UserUttered)):
                logger.debug("Action listen was predicted after a user message."
                             " Predicting fallback action: {}"
                             "".format(fallback_policy.fallback_action_name))
                result = fallback_policy.fallback_scores(domain)

                best_policy_name = 'policy_{}_{}'.format(
                                            idx,
                                            type(fallback_policy).__name__)

        # normalize probablilities
        if np.sum(result) != 0:
            result = result / np.nansum(result)

        logger.debug("Predicted next action using {}"
                     "".format(best_policy_name))
<<<<<<< HEAD
        return result


class FormPolicyEnsemble(SimplePolicyEnsemble):

    def probabilities_using_best_policy(self, tracker, domain):
        if tracker.active_form is not None:
            logger.debug("Next action is decided by form {}".format(tracker.active_form))
            result = [0] * domain.num_actions
            result[domain.index_for_action(FORM_ACTION_NAME)] = 1.00
        else:
            result = super(FormPolicyEnsemble,
                           self).probabilities_using_best_policy(tracker,
                                                                 domain)
        return result
=======
        return result, best_policy_name
>>>>>>> 16ac4e3d
<|MERGE_RESOLUTION|>--- conflicted
+++ resolved
@@ -20,12 +20,10 @@
 from rasa_core.events import SlotSet, ActionExecuted, UserUttered
 from rasa_core.exceptions import UnsupportedDialogueModelError
 from rasa_core.featurizers import MaxHistoryTrackerFeaturizer
-<<<<<<< HEAD
 from rasa_core.constants import FORM_ACTION_NAME
-=======
 from rasa_core.policies.fallback import FallbackPolicy
-from rasa_core.policies.memoization import MemoizationPolicy, AugmentedMemoizationPolicy
->>>>>>> 16ac4e3d
+from rasa_core.policies.memoization import (MemoizationPolicy,
+                                            AugmentedMemoizationPolicy)
 
 logger = logging.getLogger(__name__)
 
@@ -249,8 +247,7 @@
 
         logger.debug("Predicted next action using {}"
                      "".format(best_policy_name))
-<<<<<<< HEAD
-        return result
+        return result, best_policy_name
 
 
 class FormPolicyEnsemble(SimplePolicyEnsemble):
@@ -260,11 +257,10 @@
             logger.debug("Next action is decided by form {}".format(tracker.active_form))
             result = [0] * domain.num_actions
             result[domain.index_for_action(FORM_ACTION_NAME)] = 1.00
+            best_policy_name = tracker.active_form
         else:
-            result = super(FormPolicyEnsemble,
-                           self).probabilities_using_best_policy(tracker,
-                                                                 domain)
-        return result
-=======
-        return result, best_policy_name
->>>>>>> 16ac4e3d
+            result, best_policy_name = super(FormPolicyEnsemble,
+                                             self).probabilities_using_best_policy(
+                                                            tracker,
+                                                            domain)
+        return result, best_policy_name