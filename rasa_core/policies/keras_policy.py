--- conflicted
+++ resolved
@@ -148,12 +148,7 @@
         training_data = self.featurize_for_training(training_trackers,
                                                     domain,
                                                     **kwargs)
-<<<<<<< HEAD
         shuffled = training_data.shuffled()
-=======
-        # noinspection PyPep8Naming
-        shuffled_X, shuffled_y = training_data.shuffled_X_y()
->>>>>>> 7abebc96
 
         self.graph = tf.Graph()
         with self.graph.as_default():
