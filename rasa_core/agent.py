--- conflicted
+++ resolved
@@ -185,7 +185,9 @@
         self.domain.persist_specification(model_path)
         self.featurizer.persist(model_path)
 
-<<<<<<< HEAD
+        logger.info("Persisted model to '{}'"
+                    "".format(os.path.abspath(model_path)))
+
     def visualize(self,
                   filename,
                   output_file,
@@ -199,10 +201,6 @@
         story_steps = StoryFileReader.read_from_file(filename, self.domain)
         visualize_stories(story_steps, self.domain, output_file, max_history,
                           self.interpreter, nlu_training_data, fontsize)
-=======
-        logger.info("Persisted model to '{}'"
-                    "".format(os.path.abspath(model_path)))
->>>>>>> 3321bcae
 
     def _ensure_agent_is_prepared(self):
         # type: () -> None
