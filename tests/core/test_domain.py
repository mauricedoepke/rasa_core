import json
import pytest

from rasa.core import training
from rasa.core.domain import Domain
from rasa.core.featurizers import MaxHistoryTrackerFeaturizer
from rasa.core.utils import read_file
from rasa.core.slots import TextSlot
from tests.core import utilities
from tests.core.conftest import DEFAULT_DOMAIN_PATH, DEFAULT_STORIES_FILE


async def test_create_train_data_no_history(default_domain):
    featurizer = MaxHistoryTrackerFeaturizer(max_history=1)
    training_trackers = await training.load_data(
        DEFAULT_STORIES_FILE, default_domain, augmentation_factor=0)

    assert len(training_trackers) == 3
    (decoded, _) = featurizer.training_states_and_actions(
        training_trackers, default_domain)

    # decoded needs to be sorted
    hashed = []
    for states in decoded:
        hashed.append(json.dumps(states, sort_keys=True))
    hashed = sorted(hashed, reverse=True)

    assert hashed == [
        '[{}]',
        '[{"intent_greet": 1.0, "prev_utter_greet": 1.0}]',
        '[{"intent_greet": 1.0, "prev_action_listen": 1.0}]',
        '[{"intent_goodbye": 1.0, "prev_utter_goodbye": 1.0}]',
        '[{"intent_goodbye": 1.0, "prev_action_listen": 1.0}]',
        '[{"intent_default": 1.0, "prev_utter_default": 1.0}]',
        '[{"intent_default": 1.0, "prev_utter_default": 1.0, '
        '"slot_name_0": 1.0}]',
        '[{"intent_default": 1.0, "prev_action_listen": 1.0}]',
        '[{"intent_default": 1.0, "prev_action_listen": 1.0, '
        '"slot_name_0": 1.0}]',
        '[{"entity_name": 1.0, "intent_greet": 1.0, '
        '"prev_utter_greet": 1.0, "slot_name_0": 1.0}]',
        '[{"entity_name": 1.0, "intent_greet": 1.0, '
        '"prev_action_listen": 1.0, "slot_name_0": 1.0}]'
    ]


async def test_create_train_data_with_history(default_domain):
    featurizer = MaxHistoryTrackerFeaturizer(max_history=4)
    training_trackers = await training.load_data(
        DEFAULT_STORIES_FILE,
        default_domain,
        augmentation_factor=0
    )
    assert len(training_trackers) == 3
    (decoded, _) = featurizer.training_states_and_actions(
        training_trackers, default_domain)

    # decoded needs to be sorted
    hashed = []
    for states in decoded:
        hashed.append(json.dumps(states, sort_keys=True))
    hashed = sorted(hashed)

    assert hashed == [
        '[null, null, null, {}]',
        '[null, null, {}, '
        '{"entity_name": 1.0, "intent_greet": 1.0, '
        '"prev_action_listen": 1.0, "slot_name_0": 1.0}]',
        '[null, null, {}, '
        '{"intent_greet": 1.0, "prev_action_listen": 1.0}]',
        '[null, {}, '
        '{"entity_name": 1.0, "intent_greet": 1.0, '
        '"prev_action_listen": 1.0, "slot_name_0": 1.0}, '
        '{"entity_name": 1.0, "intent_greet": 1.0, '
        '"prev_utter_greet": 1.0, "slot_name_0": 1.0}]',
        '[null, {}, '
        '{"intent_greet": 1.0, "prev_action_listen": 1.0}, '
        '{"intent_greet": 1.0, "prev_utter_greet": 1.0}]',
        '[{"entity_name": 1.0, "intent_greet": 1.0, '
        '"prev_action_listen": 1.0, "slot_name_0": 1.0}, '
        '{"entity_name": 1.0, "intent_greet": 1.0, '
        '"prev_utter_greet": 1.0, "slot_name_0": 1.0}, '
        '{"intent_default": 1.0, '
        '"prev_action_listen": 1.0, "slot_name_0": 1.0}, '
        '{"intent_default": 1.0, '
        '"prev_utter_default": 1.0, "slot_name_0": 1.0}]',
        '[{"intent_default": 1.0, "prev_action_listen": 1.0}, '
        '{"intent_default": 1.0, "prev_utter_default": 1.0}, '
        '{"intent_goodbye": 1.0, "prev_action_listen": 1.0}, '
        '{"intent_goodbye": 1.0, "prev_utter_goodbye": 1.0}]',
        '[{"intent_greet": 1.0, "prev_action_listen": 1.0}, '
        '{"intent_greet": 1.0, "prev_utter_greet": 1.0}, '
        '{"intent_default": 1.0, "prev_action_listen": 1.0}, '
        '{"intent_default": 1.0, "prev_utter_default": 1.0}]',
        '[{"intent_greet": 1.0, "prev_utter_greet": 1.0}, '
        '{"intent_default": 1.0, "prev_action_listen": 1.0}, '
        '{"intent_default": 1.0, "prev_utter_default": 1.0}, '
        '{"intent_goodbye": 1.0, "prev_action_listen": 1.0}]',
        '[{}, {"entity_name": 1.0, "intent_greet": 1.0, '
        '"prev_action_listen": 1.0, "slot_name_0": 1.0}, '
        '{"entity_name": 1.0, "intent_greet": 1.0, '
        '"prev_utter_greet": 1.0, "slot_name_0": 1.0}, '
        '{"intent_default": 1.0, '
        '"prev_action_listen": 1.0, "slot_name_0": 1.0}]',
        '[{}, {"intent_greet": 1.0, "prev_action_listen": 1.0}, '
        '{"intent_greet": 1.0, "prev_utter_greet": 1.0}, '
        '{"intent_default": 1.0, "prev_action_listen": 1.0}]'
    ]


async def test_create_train_data_unfeaturized_entities():
    domain_file = "data/test_domains/default_unfeaturized_entities.yml"
    stories_file = "data/test_stories/stories_unfeaturized_entities.md"
    domain = Domain.load(domain_file)
    featurizer = MaxHistoryTrackerFeaturizer(max_history=1)
    training_trackers = await training.load_data(
        stories_file, domain, augmentation_factor=0)

    assert len(training_trackers) == 2
    (decoded, _) = featurizer.training_states_and_actions(
        training_trackers, domain)

    # decoded needs to be sorted
    hashed = []
    for states in decoded:
        hashed.append(json.dumps(states, sort_keys=True))
    hashed = sorted(hashed, reverse=True)

    assert hashed == [
        '[{}]',
        '[{"intent_greet": 1.0, "prev_utter_greet": 1.0}]',
        '[{"intent_greet": 1.0, "prev_action_listen": 1.0}]',
        '[{"intent_goodbye": 1.0, "prev_utter_goodbye": 1.0}]',
        '[{"intent_goodbye": 1.0, "prev_action_listen": 1.0}]',
        '[{"entity_name": 1.0, "intent_greet": 1.0, "prev_utter_greet": 1.0}]',
        '[{"entity_name": 1.0, "intent_greet": 1.0, '
        '"prev_action_listen": 1.0}]',
        '[{"entity_name": 1.0, "entity_other": 1.0, "intent_default": 1.0, '
        '"prev_utter_default": 1.0}]',
        '[{"entity_name": 1.0, "entity_other": 1.0, "intent_default": 1.0, '
        '"prev_action_listen": 1.0}]'
    ]


def test_domain_from_template():
    domain_file = DEFAULT_DOMAIN_PATH
    domain = Domain.load(domain_file)
    assert len(domain.intents) == 10
    assert len(domain.action_names) == 11


def test_utter_templates():
    domain_file = "examples/moodbot/domain.yml"
    domain = Domain.load(domain_file)
    expected_template = {
        "text": "Hey! How are you?",
        "buttons": [{"title": "great", "payload": "great"},
                    {"title": "super sad", "payload": "super sad"}]
    }
    assert domain.random_template_for("utter_greet") == expected_template


def test_restaurant_domain_is_valid():
    # should raise no exception
    Domain.validate_domain_yaml(
        read_file('examples/restaurantbot/domain.yml'))


def test_custom_slot_type(tmpdir):
    domain_path = utilities.write_text_to_file(tmpdir, "domain.yml", """
       slots:
         custom:
           type: tests.core.conftest.CustomSlot

       templates:
         utter_greet:
           - hey there!

       actions:
         - utter_greet """)
    Domain.load(domain_path)


@pytest.mark.parametrize("domain_unkown_slot_type", [
    """
    slots:
        custom:
         type: tests.core.conftest.Unknown

    templates:
        utter_greet:
         - hey there!

    actions:
        - utter_greet""",
    """
    slots:
        custom:
         type: blubblubblub

    templates:
        utter_greet:
         - hey there!

    actions:
        - utter_greet"""])
def test_domain_fails_on_unknown_custom_slot_type(tmpdir,
                                                  domain_unkown_slot_type):
    domain_path = utilities.write_text_to_file(tmpdir, "domain.yml",
                                               domain_unkown_slot_type)
    with pytest.raises(ValueError):
        Domain.load(domain_path)


def test_domain_to_yaml():
    test_yaml = """actions:
- utter_greet
config:
  store_entities_as_slots: true
entities: []
forms: []
intents: []
slots: {}
templates:
  utter_greet:
  - text: hey there!"""

    domain = Domain.from_yaml(test_yaml)
    # python 3 and 2 are different here, python 3 will have a leading set
    # of --- at the beginning of the yml
    assert domain.as_yaml().strip().endswith(test_yaml.strip())
    assert Domain.from_yaml(domain.as_yaml()) is not None


def test_merge_yaml_domains():
    test_yaml_1 = """actions:
- utter_greet
config:
  store_entities_as_slots: true
entities: []
intents: []
slots: {}
templates:
  utter_greet:
  - text: hey there!"""

    test_yaml_2 = """actions:
- utter_greet
- utter_goodbye
config:
  store_entities_as_slots: false
entities:
- cuisine
intents:
- greet
slots:
  cuisine:
    type: text
templates:
  utter_greet:
  - text: hey you!"""

    domain_1 = Domain.from_yaml(test_yaml_1)
    domain_2 = Domain.from_yaml(test_yaml_2)
    domain = domain_1.merge(domain_2)
    # single attribute should be taken from domain_1
    assert domain.store_entities_as_slots
    # conflicts should be taken from domain_1
    assert domain.templates == {"utter_greet": [{"text": "hey there!"}]}
    # lists should be deduplicated and merged
    assert domain.intents == ["greet"]
    assert domain.entities == ["cuisine"]
    assert isinstance(domain.slots[0], TextSlot)
    assert domain.slots[0].name == "cuisine"
    assert sorted(domain.user_actions) == sorted(["utter_greet",
                                                  "utter_goodbye"])

    domain = domain_1.merge(domain_2, override=True)
    # single attribute should be taken from domain_2
    assert not domain.store_entities_as_slots
    # conflicts should take value from domain_2
    assert domain.templates == {"utter_greet": [{"text": "hey you!"}]}


@pytest.mark.parametrize('intent_list, intent_properties', [
<<<<<<< HEAD
    (['greet', 'goodbye'],
        {'greet': {'use_entities': True, 'ignore_entities': []},
        'goodbye': {'use_entities': True, 'ignore_entities': []}}),

    ([{'greet': {'use_entities': []}}, 'goodbye'],
        {'greet': {'use_entities': [], 'ignore_entities': []},
        'goodbye': {'use_entities': True, 'ignore_entities': []}}),

    ([{'greet': {'maps_to': 'utter_goodbye',
        'use_entities': ['entity'], 'ignore_entities': ['other']}}, 'goodbye'],
        {'greet': {'maps_to': 'utter_goodbye', 'use_entities': ['entity'],
        'ignore_entities': ['other']},
        'goodbye': {'use_entities': True, 'ignore_entities': []}}),

    ([{'greet': {'maps_to': 'utter_goodbye', 'use_entities': None}},
        {'goodbye': {'use_entities': [], 'ignore_entities': []}}],
        {'greet': {'use_entities': [], 'ignore_entities': [],
        'maps_to': 'utter_goodbye'},
        'goodbye': {'use_entities': [], 'ignore_entities': []}})])
=======
    (['greet', 'goodbye'], 
    {'greet': {'use_entities': True, 'ignore_entities': []}, 
    'goodbye': {'use_entities': True, 'ignore_entities': []}}),

    ([{'greet': {'use_entities': []}}, 'goodbye'],
    {'greet': {'use_entities': [], 'ignore_entities': []},
    'goodbye': {'use_entities': True, 'ignore_entities': []}}),

    ([{'greet': {'maps_to': 'utter_goodbye', 
    'use_entities': ['entity'], 'ignore_entities': ['other']}}, 'goodbye'],
    {'greet': {'maps_to': 'utter_goodbye', 'use_entities': ['entity'],
    'ignore_entities': ['other']},
    'goodbye': {'use_entities': True, 'ignore_entities': []}}),

    ([{'greet': {'maps_to': 'utter_goodbye', 'use_entities': None}},
    {'goodbye': {'use_entities': [], 'ignore_entities': []}}],
    {'greet': {'use_entities': [], 'ignore_entities': [],
    'maps_to': 'utter_goodbye'},
    'goodbye': {'use_entities': [], 'ignore_entities': []}})])
>>>>>>> f0c643ad
def test_collect_intent_properties(intent_list, intent_properties):
    assert Domain.collect_intent_properties(intent_list) == intent_properties<|MERGE_RESOLUTION|>--- conflicted
+++ resolved
@@ -283,27 +283,6 @@
 
 
 @pytest.mark.parametrize('intent_list, intent_properties', [
-<<<<<<< HEAD
-    (['greet', 'goodbye'],
-        {'greet': {'use_entities': True, 'ignore_entities': []},
-        'goodbye': {'use_entities': True, 'ignore_entities': []}}),
-
-    ([{'greet': {'use_entities': []}}, 'goodbye'],
-        {'greet': {'use_entities': [], 'ignore_entities': []},
-        'goodbye': {'use_entities': True, 'ignore_entities': []}}),
-
-    ([{'greet': {'maps_to': 'utter_goodbye',
-        'use_entities': ['entity'], 'ignore_entities': ['other']}}, 'goodbye'],
-        {'greet': {'maps_to': 'utter_goodbye', 'use_entities': ['entity'],
-        'ignore_entities': ['other']},
-        'goodbye': {'use_entities': True, 'ignore_entities': []}}),
-
-    ([{'greet': {'maps_to': 'utter_goodbye', 'use_entities': None}},
-        {'goodbye': {'use_entities': [], 'ignore_entities': []}}],
-        {'greet': {'use_entities': [], 'ignore_entities': [],
-        'maps_to': 'utter_goodbye'},
-        'goodbye': {'use_entities': [], 'ignore_entities': []}})])
-=======
     (['greet', 'goodbye'], 
     {'greet': {'use_entities': True, 'ignore_entities': []}, 
     'goodbye': {'use_entities': True, 'ignore_entities': []}}),
@@ -323,6 +302,5 @@
     {'greet': {'use_entities': [], 'ignore_entities': [],
     'maps_to': 'utter_goodbye'},
     'goodbye': {'use_entities': [], 'ignore_entities': []}})])
->>>>>>> f0c643ad
 def test_collect_intent_properties(intent_list, intent_properties):
     assert Domain.collect_intent_properties(intent_list) == intent_properties